use nalgebra::Vector3;

pub(crate) const SCREEN_WIDTH: usize = 1400;
pub(crate) const SCREEN_HEIGHT: usize = 1000;
pub(crate) const SPEED: f32 = AREA_SIDE_LENGTH as f32;

// https://extension.psu.edu/calculating-the-green-weight-of-wood-species
<<<<<<< HEAD
pub(crate) const AREA_SIDE_LENGTH: usize = 40; // in cells
=======
pub(crate) const AREA_SIDE_LENGTH: usize = 100; // in cells
>>>>>>> 9f43c149
pub(crate) const CELL_SIDE_LENGTH: f32 = 10.0; // in meters
pub(crate) const DEFAULT_BEDROCK_HEIGHT: f32 = 100.0; // in meters

// Providence RI
pub(crate) const LATITUDE: f32 = 41.8;
pub(crate) const LONGITUDE: f32 = -71.4;
pub(crate) const TIMEZONE: i32 = -5;

// https://en.wikipedia.org/wiki/Angle_of_repose#Of_various_materials
pub(crate) const CRITICAL_ANGLE_ROCK: f32 = 40.0;
pub(crate) const CRITICAL_ANGLE_SAND: f32 = 34.0;
pub(crate) const CRITICAL_ANGLE_HUMUS: f32 = 40.0;

pub(crate) const SIDE_LENGTH: f32 = CELL_SIDE_LENGTH * AREA_SIDE_LENGTH as f32 / 1000.0; // in km
pub(crate) const AREA: f32 = SIDE_LENGTH * SIDE_LENGTH; // in km^2
pub(crate) const NUM_CELLS: usize = AREA_SIDE_LENGTH * AREA_SIDE_LENGTH;
// const AREA_SIZE: f32 = (CELL_SIDE_LENGTH * CELL_SIDE_LENGTH) * NUM_CELLS as f32 / 1000000.0; // in km^3

// https://www.sciencedirect.com/science/article/pii/S2351989421002973
// density of highland grasses
pub(crate) const GRASS_DENSITY: f32 = 1.0; // kg/m^3

<<<<<<< HEAD
// constants used for simple renderer
pub(crate) const BEDROCK_COLOR: Vector3<f32> = Vector3::new(0.3, 0.3, 0.3);
pub(crate) const ROCK_COLOR: Vector3<f32> = Vector3::new(0.4, 0.4, 0.4);
pub(crate) const SAND_COLOR: Vector3<f32> = Vector3::new(0.76078, 0.69804, 0.50196);
pub(crate) const HUMUS_COLOR: Vector3<f32> = Vector3::new(0.46274, 0.33333, 0.16863);
pub(crate) const TREES_COLOR: Vector3<f32> = Vector3::new(0.22745, 0.30980, 0.24706);
pub(crate) const BUSHES_COLOR: Vector3<f32> = Vector3::new(0.2, 0.2, 0.2);
pub(crate) const GRASS_COLOR: Vector3<f32> = Vector3::new(0.4, 0.7, 0.1);
pub(crate) const DEAD_COLOR: Vector3<f32> = Vector3::new(0.25098, 0.16078, 0.01961);

//pub(crate) const AVERAGE_TEMPERATURE: f32 = 15.0; // in celsius
// https://en.climate-data.org/north-america/united-states-of-america/rhode-island/providence-1723/
pub(crate) const AVERAGE_MONTHLY_TEMPERATURES: [f32; 12] = [
    -2.0, -0.8, 2.8, 8.8, 14.3, 19.2, 23.0, 22.3, 18.7, 12.5, 6.7, 1.5,
]; // in celsius
pub(crate) const AVERAGE_SUNLIGHT_HOURS: [f32; 12] = [
    6.75, 6.75, 8.25, 9.75, 10.5, 11.25, 11.25, 10.5, 9.75, 9.0, 7.5, 7.5,
];
pub(crate) const AVERAGE_MONTHLY_RAINFALL: [f32; 12] = [
    96.0, 81.0, 111.0, 99.0, 86.0, 91.0, 87.0, 103.0, 93.0, 106.0, 88.0, 110.0,
]; // in mm per month
   // modifier on sunlight hours when ray-traced to account for cloud coverage
pub(crate) const PERCENT_SUNNY_DAYS: f32 = 0.75;

pub(crate) const DEFAULT_HUMUS_HEIGHT: f32 = 0.5;
=======
pub(crate) const AVERAGE_MONTHLY_RAINFALL: [f32; 12] = [
    96.0, 81.0, 111.0, 99.0, 86.0, 91.0, 87.0, 103.0, 93.0, 106.0, 88.0, 110.0,
]; // in mm per month

pub(crate) const PER_CELL_RAINFALL: f32 = 1151.0;

//Sediment constants idk ask stupid Musgrave
pub(crate) const KC: f32 = 5.0;
pub(crate) const KD: f32 = 0.1;
pub(crate) const KS: f32 = 0.3;
>>>>>>> 9f43c149
<|MERGE_RESOLUTION|>--- conflicted
+++ resolved
@@ -5,11 +5,7 @@
 pub(crate) const SPEED: f32 = AREA_SIDE_LENGTH as f32;
 
 // https://extension.psu.edu/calculating-the-green-weight-of-wood-species
-<<<<<<< HEAD
-pub(crate) const AREA_SIDE_LENGTH: usize = 40; // in cells
-=======
 pub(crate) const AREA_SIDE_LENGTH: usize = 100; // in cells
->>>>>>> 9f43c149
 pub(crate) const CELL_SIDE_LENGTH: f32 = 10.0; // in meters
 pub(crate) const DEFAULT_BEDROCK_HEIGHT: f32 = 100.0; // in meters
 
@@ -32,7 +28,6 @@
 // density of highland grasses
 pub(crate) const GRASS_DENSITY: f32 = 1.0; // kg/m^3
 
-<<<<<<< HEAD
 // constants used for simple renderer
 pub(crate) const BEDROCK_COLOR: Vector3<f32> = Vector3::new(0.3, 0.3, 0.3);
 pub(crate) const ROCK_COLOR: Vector3<f32> = Vector3::new(0.4, 0.4, 0.4);
@@ -58,15 +53,10 @@
 pub(crate) const PERCENT_SUNNY_DAYS: f32 = 0.75;
 
 pub(crate) const DEFAULT_HUMUS_HEIGHT: f32 = 0.5;
-=======
-pub(crate) const AVERAGE_MONTHLY_RAINFALL: [f32; 12] = [
-    96.0, 81.0, 111.0, 99.0, 86.0, 91.0, 87.0, 103.0, 93.0, 106.0, 88.0, 110.0,
-]; // in mm per month
 
 pub(crate) const PER_CELL_RAINFALL: f32 = 1151.0;
 
 //Sediment constants idk ask stupid Musgrave
 pub(crate) const KC: f32 = 5.0;
 pub(crate) const KD: f32 = 0.1;
-pub(crate) const KS: f32 = 0.3;
->>>>>>> 9f43c149
+pub(crate) const KS: f32 = 0.3;