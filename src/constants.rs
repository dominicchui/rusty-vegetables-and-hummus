--- conflicted
+++ resolved
@@ -12,13 +12,8 @@
 // how to convert from import pixel intensity to height
 pub(crate) const HEIGHT_SCALING_FACTOR: f32 = AREA_SIDE_LENGTH as f32 / 255.0 / 2.0;
 
-<<<<<<< HEAD
-//pub(crate) const HEIGHT_SCALING_FACTOR: f32 = AREA_SIDE_LENGTH as f32 / 255.0;
-pub(crate) const HEIGHT_SCALING_FACTOR: f32 = 0.0;
-=======
 // how many units of height correspond to one unit in the z direction
 pub(crate) const HEIGHT_RENDER_SCALE: f32 = 2.0;
->>>>>>> a35c1435
 
 // Providence RI
 pub(crate) const LATITUDE: f32 = 41.8;
@@ -75,14 +70,13 @@
 
 pub(crate) const DEFAULT_HUMUS_HEIGHT: f32 = 0.5;
 
-<<<<<<< HEAD
+
 pub(crate) const PER_CELL_RAINFALL: f32 = 1151.0;
 
 //Sediment constants idk ask stupid Musgrave
 pub(crate) const KC: f32 = 5.0;
 pub(crate) const KD: f32 = 0.1;
 pub(crate) const KS: f32 = 0.3;
-=======
+
 pub(crate) const WIND_DIRECTION: f32 = 45.0; // degrees from north
 pub(crate) const WIND_STRENGTH: f32 = 10.0;
->>>>>>> a35c1435
