--- conflicted
+++ resolved
@@ -28,7 +28,6 @@
 // density of highland grasses
 pub(crate) const GRASS_DENSITY: f32 = 1.0; // kg/m^3
 
-<<<<<<< HEAD
 // constants used for simple renderer
 pub(crate) const BEDROCK_COLOR: Vector3<f32> = Vector3::new(0.3, 0.3, 0.3);
 pub(crate) const ROCK_COLOR: Vector3<f32> = Vector3::new(0.4, 0.4, 0.4);
@@ -38,7 +37,7 @@
 pub(crate) const BUSHES_COLOR: Vector3<f32> = Vector3::new(0.2, 0.2, 0.2);
 pub(crate) const GRASS_COLOR: Vector3<f32> = Vector3::new(0.2, 0.2, 0.2);
 pub(crate) const DEAD_COLOR: Vector3<f32> = Vector3::new(0.25098, 0.16078, 0.01961);
-=======
+
 //pub(crate) const AVERAGE_TEMPERATURE: f32 = 15.0; // in celsius
 // https://en.climate-data.org/north-america/united-states-of-america/rhode-island/providence-1723/
 pub(crate) const AVERAGE_MONTHLY_TEMPERATURES: [f32; 12] = [
@@ -53,5 +52,4 @@
    // modifier on sunlight hours when ray-traced to account for cloud coverage
 pub(crate) const PERCENT_SUNNY_DAYS: f32 = 0.75;
 
-pub(crate) const DEFAULT_HUMUS_HEIGHT: f32 = 0.5;
->>>>>>> f263175d
+pub(crate) const DEFAULT_HUMUS_HEIGHT: f32 = 0.5;