use gl::types::GLuint;
use rand::prelude::SliceRandom;
use rand::thread_rng;

use crate::{constants, ecology::CellIndex, events::Events, render::EcosystemRenderable};

pub struct Simulation {
    pub ecosystem: EcosystemRenderable,
}

impl Simulation {
    pub fn init() -> Self {
        Simulation {
            ecosystem: EcosystemRenderable::init(),
        }
    }

    pub fn draw(&mut self, program_id: GLuint, render_mode: gl::types::GLuint) {
        self.ecosystem.draw(program_id, render_mode);
    }

    pub fn take_time_step(&mut self) {
        // update sunlight computations
        // self.ecosystem.ecosystem.recompute_sunlight();

        // iterate over all cells
        let num_cells = constants::AREA_SIDE_LENGTH * constants::AREA_SIDE_LENGTH;

        let mut vec: Vec<usize> = (0..num_cells).collect();
        vec.shuffle(&mut thread_rng());

        for i in vec {
            // apply random event
            let mut events = [
                Events::Lightning,
                Events::ThermalStress,
                Events::SandSlide,
                Events::RockSlide,
                Events::HumusSlide,
                Events::VegetationTrees,
                Events::VegetationBushes,
                Events::VegetationGrasses,
            ];
            events.shuffle(&mut thread_rng());
            // println!("Events {events:?}");

            let index = CellIndex::get_from_flat_index(i);
<<<<<<< HEAD
            for event in events {
                Events::apply_event(event, &mut self.ecosystem.ecosystem, index);
            }
            // let cell = &self.ecosystem.ecosystem[index];
            // humus_heights.push(cell.get_humus_height());
            // println!("{index} sunlight {:?}", cell.hours_of_sunlight);
            // println!("height {}", cell.get_height());
        }

        // println!("humus heights {humus_heights:?}");
        // let index = CellIndex::new(1, 1);
        // let cell = &self.ecosystem.ecosystem[index];
        // println!("rocks_height {}", cell.get_rock_height());
        // println!("humus_height {}", cell.get_humus_height());
=======
            // Events::apply_event(Events::Lightning, &mut self.ecosystem.ecosystem, index);
            // Events::apply_event(Events::ThermalStress, &mut self.ecosystem.ecosystem, index);
            // Events::apply_event(Events::SandSlide, &mut self.ecosystem.ecosystem, index);
            // Events::apply_event(Events::RockSlide, &mut self.ecosystem.ecosystem, index);
            // Events::apply_event(Events::HumusSlide, &mut self.ecosystem.ecosystem, index);
            Events::apply_event(Events::Rainfall, &mut self.ecosystem.ecosystem, index);
        }

        // let select_cell = vec.get(0);
        // let us: usize;

        // match select_cell {
        //     Some(x) => us = *x,
        //     None => us = 0
        // }
   
        // Events::apply_event(Events::Rainfall, &mut self.ecosystem.ecosystem, CellIndex::get_from_flat_index(us));

        let index = CellIndex::new(2, 2);
        let cell = &self.ecosystem.ecosystem[index];
        let rocks_height = cell.get_height_of_rock();
        println!("rocks_height {rocks_height}");
>>>>>>> 9f43c149

        self.ecosystem.update_vertices();
    }
}<|MERGE_RESOLUTION|>--- conflicted
+++ resolved
@@ -40,51 +40,16 @@
                 Events::VegetationTrees,
                 Events::VegetationBushes,
                 Events::VegetationGrasses,
+                Events::Rainfall,
             ];
             events.shuffle(&mut thread_rng());
             // println!("Events {events:?}");
 
             let index = CellIndex::get_from_flat_index(i);
-<<<<<<< HEAD
             for event in events {
                 Events::apply_event(event, &mut self.ecosystem.ecosystem, index);
             }
-            // let cell = &self.ecosystem.ecosystem[index];
-            // humus_heights.push(cell.get_humus_height());
-            // println!("{index} sunlight {:?}", cell.hours_of_sunlight);
-            // println!("height {}", cell.get_height());
         }
-
-        // println!("humus heights {humus_heights:?}");
-        // let index = CellIndex::new(1, 1);
-        // let cell = &self.ecosystem.ecosystem[index];
-        // println!("rocks_height {}", cell.get_rock_height());
-        // println!("humus_height {}", cell.get_humus_height());
-=======
-            // Events::apply_event(Events::Lightning, &mut self.ecosystem.ecosystem, index);
-            // Events::apply_event(Events::ThermalStress, &mut self.ecosystem.ecosystem, index);
-            // Events::apply_event(Events::SandSlide, &mut self.ecosystem.ecosystem, index);
-            // Events::apply_event(Events::RockSlide, &mut self.ecosystem.ecosystem, index);
-            // Events::apply_event(Events::HumusSlide, &mut self.ecosystem.ecosystem, index);
-            Events::apply_event(Events::Rainfall, &mut self.ecosystem.ecosystem, index);
-        }
-
-        // let select_cell = vec.get(0);
-        // let us: usize;
-
-        // match select_cell {
-        //     Some(x) => us = *x,
-        //     None => us = 0
-        // }
-   
-        // Events::apply_event(Events::Rainfall, &mut self.ecosystem.ecosystem, CellIndex::get_from_flat_index(us));
-
-        let index = CellIndex::new(2, 2);
-        let cell = &self.ecosystem.ecosystem[index];
-        let rocks_height = cell.get_height_of_rock();
-        println!("rocks_height {rocks_height}");
->>>>>>> 9f43c149
-
         self.ecosystem.update_vertices();
     }
 }