--- conflicted
+++ resolved
@@ -59,11 +59,8 @@
                 Events::VegetationTrees,
                 Events::VegetationBushes,
                 Events::VegetationGrasses,
-<<<<<<< HEAD
                 Events::Rainfall,
-=======
                 // Events::Wind,
->>>>>>> a35c1435
             ];
             events.shuffle(&mut thread_rng());
             // println!("Events {events:?}");
