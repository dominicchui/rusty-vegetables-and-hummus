--- conflicted
+++ resolved
@@ -5,11 +5,7 @@
 use crate::{
     camera::Camera,
     constants,
-<<<<<<< HEAD
-    ecology::{Bushes, CellIndex, Ecosystem, Trees},
-=======
-    ecology::{Cell, CellIndex, Ecosystem},
->>>>>>> f263175d
+    ecology::{Bushes, Cell, CellIndex, Ecosystem, Trees},
 };
 
 pub(crate) struct EcosystemRenderable {
@@ -50,21 +46,7 @@
                 let height = cell.get_height();
                 verts.push(Vector3::new(i as f32, j as f32, height));
                 normals.push(ecosystem.get_normal(index));
-<<<<<<< HEAD
                 colors.push(ecosystem.get_color(index));
-=======
-                // todo remove
-                // make cell more green based on tree density
-                // 0 density => g = 118
-                // 1 density => g = 240
-                let green = if let Some(vegetation) = &cell.trees {
-                    let density = Cell::estimate_tree_density(vegetation); //vegetation.coverage_density;
-                    f32::min(1.0, (118.0 + 122.0 * density) / 255.0)
-                } else {
-                    0.46
-                };
-                colors.push(Vector3::new(0.61, green, 0.33));
->>>>>>> f263175d
             }
         }
         // simple tessellation of square grid
@@ -444,18 +426,7 @@
                 let height = cell.get_height();
                 verts.push(Vector3::new(i as f32, j as f32, height));
                 normals.push(self.ecosystem.get_normal(index));
-<<<<<<< HEAD
                 colors.push(self.ecosystem.get_color(index));
-=======
-                // todo remove
-                let green = if let Some(vegetation) = &cell.trees {
-                    let density = Cell::estimate_tree_density(vegetation); //vegetation.coverage_density;
-                    f32::min(1.0, (118.0 + 122.0 * density) / 255.0)
-                } else {
-                    0.46
-                };
-                colors.push(Vector3::new(0.61, green, 0.33));
->>>>>>> f263175d
             }
         }
 
