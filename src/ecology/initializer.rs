--- conflicted
+++ resolved
@@ -8,53 +8,9 @@
 use rand::Rng;
 
 impl Ecosystem {
-    pub fn init_standard_ianterrain() -> Self {
-        let mut ecosystem = Self::init();
-
-<<<<<<< HEAD
-        let trees = Trees {
-            number_of_plants: 15,
-            plant_height_sum: 150.0,
-            plant_age_sum: 10.0,
-        };
-
-        let noise = Perlin::new(1);
-        let mut perlin_overlay: [[f32; 100]; 100] = [[0.0; 100]; 100];
-
-        for i in 0..100 {
-            for j in 0..100 {
-                let mut rng = rand::thread_rng();
-                let choice: f32 = rng.gen();
-
-                let cell = &mut ecosystem[CellIndex::new(i, j)];
-                let bedrock = cell.bedrock.as_mut().unwrap();
-
-                let x = (5.0*(((((i as f32)+(j as f32))/2.0))) - 250.0).abs()-150.0;
-                let h_func = 30.0*(1.0/(1.0+((1.03 as f32).powf(-x)))) + 1.0*choice;
-                let sample_noise = noise.get([i as f64, j as f64]);
-
-                bedrock.height = h_func;
-
-                perlin_overlay[i][j] = sample_noise as f32;
-
-                cell.trees = Some(trees.clone());
-                cell.add_humus(0.1);
-            }
-        }
-
-        for i in 2..98 {
-            for j in 2..98 {
-                let mut output: f32 = 0.0;
-
-                for a in 0..5 {
-                    for b in 0..5 {
-                        output = output + (perlin_overlay[((a - 2) as i32).abs() as usize][((b - 2) as i32).abs() as usize]);
-                    }
-                }
-
-                let c_index = CellIndex::new(i, j);
-                ecosystem[c_index].add_bedrock(output / 25.0);
-=======
+    pub fn init_standard() -> Self {
+        let mut ecosystem = Self::init();
+
         // add terrain variation
         let height = 2.0;
         let cell = &mut ecosystem[CellIndex::new(1, 0)];
@@ -102,7 +58,6 @@
                 let index = CellIndex::new(i, j);
                 let cell = &mut ecosystem[index];
                 cell.add_humus(*height);
->>>>>>> 258d3897
             }
         }
         ecosystem
