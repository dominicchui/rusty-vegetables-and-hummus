use crate::{
    constants,
    ecology::{CellIndex, Ecosystem, Trees},
};

use noise::{NoiseFn, Perlin};
use rand::Rng;

impl Ecosystem {
    pub fn init_standard() -> Self {
        let mut ecosystem = Self::init();

        // add terrain variation
        let height = 2.0;
        let cell = &mut ecosystem[CellIndex::new(1, 0)];
        cell.add_bedrock(height);
        let cell = &mut ecosystem[CellIndex::new(2, 0)];
        cell.add_bedrock(height);
        let cell = &mut ecosystem[CellIndex::new(3, 0)];
        cell.add_bedrock(height);
        let cell = &mut ecosystem[CellIndex::new(4, 0)];
        cell.add_bedrock(height);
        let cell = &mut ecosystem[CellIndex::new(5, 0)];
        cell.add_bedrock(height);
        let cell = &mut ecosystem[CellIndex::new(1, 1)];
        cell.add_bedrock(height);
        let cell = &mut ecosystem[CellIndex::new(2, 1)];
        cell.add_bedrock(height);
        let cell = &mut ecosystem[CellIndex::new(3, 1)];
        cell.add_bedrock(height);
        let cell = &mut ecosystem[CellIndex::new(4, 1)];
        cell.add_bedrock(height);
        let cell = &mut ecosystem[CellIndex::new(5, 1)];
        cell.add_bedrock(height);
        let cell = &mut ecosystem[CellIndex::new(1, 2)];
        cell.add_bedrock(height);
        let cell = &mut ecosystem[CellIndex::new(5, 2)];
        cell.add_bedrock(height);
        let cell = &mut ecosystem[CellIndex::new(1, 3)];
        cell.add_bedrock(height);
        let cell = &mut ecosystem[CellIndex::new(5, 3)];
        cell.add_bedrock(height);
        ecosystem.update_tets();

        // add humus
        let mut humus_heights = [[0.0; constants::AREA_SIDE_LENGTH]; constants::AREA_SIDE_LENGTH];
        for (i, heights) in humus_heights.iter_mut().enumerate() {
            for (j, height) in heights.iter_mut().enumerate() {
                let index = CellIndex::new(i, j);
                let slope = ecosystem.get_slope_at_point(index);
                let humus_height = Self::get_initial_humus_height(slope);
                *height = humus_height;
            }
        }
        for (i, heights) in humus_heights.iter().enumerate() {
            for (j, height) in heights.iter().enumerate() {
                let index = CellIndex::new(i, j);
                let cell = &mut ecosystem[index];
                cell.add_humus(*height);
            }
        }
        ecosystem
    }

    pub fn init_standard_ianterrain() -> Self {
        let mut ecosystem = Self::init();

        let trees = Trees {
            number_of_plants: 15,
            plant_height_sum: 150.0,
            plant_age_sum: 10.0,
        };

        let noise = Perlin::new(1);
        let mut perlin_overlay: [[f32; 100]; 100] = [[0.0; 100]; 100];

        for i in 0..100 {
            for j in 0..100 {
                let mut rng = rand::thread_rng();
                let choice: f32 = rng.gen();

                let cell = &mut ecosystem[CellIndex::new(i, j)];
                let bedrock = cell.bedrock.as_mut().unwrap();

                let x = (5.0*(((((i as f32)+(j as f32))/2.0))) - 250.0).abs()-150.0;
                let h_func = 30.0*(1.0/(1.0+((1.03 as f32).powf(-x)))) + 1.0*choice;
                let sample_noise = noise.get([i as f64, j as f64]);

                bedrock.height = h_func;

                perlin_overlay[i][j] = sample_noise as f32;

                cell.trees = Some(trees.clone());
                cell.add_humus(0.1);
            }
        }

        for i in 2..98 {
            for j in 2..98 {
                let mut output: f32 = 0.0;

                for a in 0..5 {
                    for b in 0..5 {
                        output = output + (perlin_overlay[((a - 2) as i32).abs() as usize][((b - 2) as i32).abs() as usize]);
                    }
                }

                let c_index = CellIndex::new(i, j);
                ecosystem[c_index].add_bedrock(output / 25.0);
            }
        }
        ecosystem
    }

<<<<<<< HEAD
=======
    pub fn init_with_heights(
        heights: [f32; constants::AREA_SIDE_LENGTH * constants::AREA_SIDE_LENGTH],
    ) -> Self {
        let mut ecosystem = Self::init();
        for (index, height) in heights.iter().enumerate() {
            let j = index / constants::AREA_SIDE_LENGTH;
            let i = index - j * constants::AREA_SIDE_LENGTH;
            let cell = &mut ecosystem[CellIndex::new(i, j)];
            cell.add_bedrock(*height);
        }
        ecosystem.update_tets();

        // add humus
        let mut humus_heights = [[0.0; constants::AREA_SIDE_LENGTH]; constants::AREA_SIDE_LENGTH];
        for (i, heights) in humus_heights.iter_mut().enumerate() {
            for (j, height) in heights.iter_mut().enumerate() {
                let index = CellIndex::new(i, j);
                let slope = ecosystem.get_slope_at_point(index);
                let humus_height = Self::get_initial_humus_height(slope);
                *height = humus_height;
            }
        }
        for (i, heights) in humus_heights.iter().enumerate() {
            for (j, height) in heights.iter().enumerate() {
                let index = CellIndex::new(i, j);
                let cell = &mut ecosystem[index];
                cell.add_humus(*height);
            }
        }

        ecosystem
    }
>>>>>>> 1b7c5cfb

    pub fn init_test() -> Self {
        let mut ecosystem = Self::init();
        let c_i = 2;

        let trees = Trees {
            number_of_plants: 2,
            plant_height_sum: 20.0,
            plant_age_sum: 40.0,
        };

        let center = &mut ecosystem[CellIndex::new(c_i, c_i)];
        center.add_bedrock(2.0);
        center.add_humus(0.5);
        // center.soil_moisture = 1.8E5;
        // center.trees = Some(trees.clone());

        let up = &mut ecosystem[CellIndex::new(c_i, c_i - 1)];
        up.add_bedrock(1.0);
        up.add_humus(0.5);
        // up.soil_moisture = 1.8E5;
        // up.trees = Some(trees.clone());

        let down = &mut ecosystem[CellIndex::new(c_i, c_i + 1)];
        down.add_bedrock(1.0);
        down.add_humus(0.5);
        // down.soil_moisture = 1.8E5;
        // down.trees = Some(trees.clone());

        let left = &mut ecosystem[CellIndex::new(c_i - 1, c_i)];
        left.add_bedrock(1.0);
        left.add_humus(0.5);
        left.soil_moisture = 1.8E5;
        left.trees = Some(trees.clone());

        let right = &mut ecosystem[CellIndex::new(c_i + 1, c_i)];
        right.add_bedrock(1.0);
        right.add_humus(0.5);
        // right.soil_moisture = 1.8E5;
        // right.trees = Some(trees.clone());

        let up_left = &mut ecosystem[CellIndex::new(c_i - 1, c_i - 1)];
        up_left.add_bedrock(1.0);
        up_left.add_humus(0.5);
        up_left.soil_moisture = 1.8E5;
        up_left.trees = Some(trees.clone());

        let up_right = &mut ecosystem[CellIndex::new(c_i + 1, c_i - 1)];
        up_right.add_bedrock(1.0);
        up_right.add_humus(0.5);
        // up_right.soil_moisture = 1.8E5;
        // up_right.trees = Some(trees.clone());

        let down_left = &mut ecosystem[CellIndex::new(c_i - 1, c_i + 1)];
        down_left.add_bedrock(1.0);
        down_left.add_humus(0.5);
        // down_left.soil_moisture = 1.8E5;
        down_left.trees = Some(trees.clone());

        let down_right = &mut ecosystem[CellIndex::new(c_i + 1, c_i + 1)];
        down_right.add_bedrock(1.0);
        down_right.add_humus(0.5);
        // down_right.soil_moisture = 1.8E5;
        // down_right.trees = Some(trees.clone());

        ecosystem
    }

    pub fn init_piles() -> Self {
        let mut ecosystem = Self::init();

        let c_i = 3;
        let center = &mut ecosystem[CellIndex::new(c_i, c_i)];
        center.add_sand(1.0);

        let down = &mut ecosystem[CellIndex::new(c_i, c_i + 1)];
        down.add_sand(1.0);

        let right = &mut ecosystem[CellIndex::new(c_i + 1, c_i)];
        right.add_sand(1.0);

        let down_right = &mut ecosystem[CellIndex::new(c_i + 1, c_i + 1)];
        down_right.add_sand(3.0);

        let new_center = &mut ecosystem[CellIndex::new(c_i - 2, c_i)];
        new_center.add_rocks(1.0);

        let new_down = &mut ecosystem[CellIndex::new(c_i - 2, c_i + 1)];
        new_down.add_rocks(1.0);

        let left = &mut ecosystem[CellIndex::new(c_i - 3, c_i)];
        left.add_rocks(1.0);

        let down_left = &mut ecosystem[CellIndex::new(c_i - 3, c_i + 1)];
        down_left.add_rocks(3.0);

        let up_left = &mut ecosystem[CellIndex::new(c_i - 3, c_i - 1)];
        up_left.add_humus(3.0);

        ecosystem
    }

    pub fn init_dunes() -> Self {
        let mut ecosystem = Self::init();
        let cell = &mut ecosystem[CellIndex::new(0, 1)];
        cell.add_sand(1.0);
        let cell = &mut ecosystem[CellIndex::new(0, 2)];
        cell.add_sand(2.0);
        let cell = &mut ecosystem[CellIndex::new(0, 3)];
        cell.add_sand(3.0);
        let cell = &mut ecosystem[CellIndex::new(0, 4)];
        cell.add_sand(4.0);

        // let cell = &mut ecosystem[CellIndex::new(2, 2)];
        // cell.add_sand(2.0);
        // let cell = &mut ecosystem[CellIndex::new(1, 2)];
        // cell.add_sand(1.0);
        // let cell = &mut ecosystem[CellIndex::new(3, 2)];
        // cell.add_sand(1.0);
        // let cell = &mut ecosystem[CellIndex::new(2, 1)];
        // cell.add_sand(1.0);
        // let cell = &mut ecosystem[CellIndex::new(2, 3)];
        // cell.add_sand(1.0);

        ecosystem
    }

    fn get_initial_humus_height(slope: f32) -> f32 {
        // a 30° slope should have about half the humus as a 0° slope
        constants::DEFAULT_HUMUS_HEIGHT
            * f32::powf(std::f32::consts::E, -(slope * slope) / (1.0 / 3.0))
    }
}

#[cfg(test)]
mod tests {
    use float_cmp::approx_eq;

    use crate::{constants, ecology::Ecosystem};

    #[test]
    fn test_get_initial_humus_height() {
        let height = Ecosystem::get_initial_humus_height(0.0);
        let expected = constants::DEFAULT_HUMUS_HEIGHT * 1.0;
        assert_eq!(height, expected);

        // half humus on 30° slope
        let height = Ecosystem::get_initial_humus_height(f32::sin(f32::to_radians(30.0)));
        let expected = constants::DEFAULT_HUMUS_HEIGHT * 0.5;
        assert!(
            approx_eq!(f32, height, expected, epsilon = 0.03),
            "Expected {expected}, actual{height}"
        );

        // about zero humus on 0˚slope
        let height = Ecosystem::get_initial_humus_height(1.0);
        let expected = constants::DEFAULT_HUMUS_HEIGHT * 0.0;
        assert!(
            approx_eq!(f32, height, expected, epsilon = 0.03),
            "Expected {expected}, actual{height}"
        );
    }
}<|MERGE_RESOLUTION|>--- conflicted
+++ resolved
@@ -7,7 +7,7 @@
 use rand::Rng;
 
 impl Ecosystem {
-    pub fn init_standard() -> Self {
+    pub fn init_standard_f() -> Self {
         let mut ecosystem = Self::init();
 
         // add terrain variation
@@ -62,7 +62,7 @@
         ecosystem
     }
 
-    pub fn init_standard_ianterrain() -> Self {
+    pub fn init_standard() -> Self {
         let mut ecosystem = Self::init();
 
         let trees = Trees {
@@ -90,7 +90,7 @@
 
                 perlin_overlay[i][j] = sample_noise as f32;
 
-                cell.trees = Some(trees.clone());
+                cell.trees = None;
                 cell.add_humus(0.1);
             }
         }
@@ -112,8 +112,6 @@
         ecosystem
     }
 
-<<<<<<< HEAD
-=======
     pub fn init_with_heights(
         heights: [f32; constants::AREA_SIDE_LENGTH * constants::AREA_SIDE_LENGTH],
     ) -> Self {
@@ -146,7 +144,7 @@
 
         ecosystem
     }
->>>>>>> 1b7c5cfb
+
 
     pub fn init_test() -> Self {
         let mut ecosystem = Self::init();
