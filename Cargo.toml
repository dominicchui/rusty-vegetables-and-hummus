[package]
name = "vegetables_and_hummus"
version = "0.1.0"
edition = "2021"

# See more keys and their definitions at https://doc.rust-lang.org/cargo/reference/manifest.html

[dependencies]
bvh = "0.9"
chrono = "0.4"
float-cmp = "0.9"
gl="0.14"
image="0.24"
itertools = "0.12"
nalgebra="0.32"
<<<<<<< HEAD
noise = "*"
=======
ordered-float = "4.2"
>>>>>>> 1b7c5cfb
rand = "0.8"
random_choice = "*"
rayon="1.8"
sdl2="0.36"
bvh = "0.9"
ordered-float = "4.2"<|MERGE_RESOLUTION|>--- conflicted
+++ resolved
@@ -13,14 +13,9 @@
 image="0.24"
 itertools = "0.12"
 nalgebra="0.32"
-<<<<<<< HEAD
+ordered-float = "4.2"
 noise = "*"
-=======
-ordered-float = "4.2"
->>>>>>> 1b7c5cfb
 rand = "0.8"
 random_choice = "*"
 rayon="1.8"
-sdl2="0.36"
-bvh = "0.9"
-ordered-float = "4.2"+sdl2="0.36"